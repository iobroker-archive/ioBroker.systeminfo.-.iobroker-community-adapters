--- conflicted
+++ resolved
@@ -5,16 +5,12 @@
 node_js:
   - '4'
   - '6'
-<<<<<<< HEAD
-=======
-  - '7'
->>>>>>> c7d42b5f
   - '8'
 before_script:
   - npm install winston@2.3.1
   - 'npm install https://github.com/ioBroker/ioBroker.js-controller/tarball/master --production'
 env:
-  - CXX=g++-4.8 
+  - CXX=g++-4.8
 addons:
   apt:
     sources:
